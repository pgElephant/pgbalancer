--- conflicted
+++ resolved
@@ -1729,15 +1729,7 @@
 		pool_unset_query_in_progress();
 	}
 
-<<<<<<< HEAD
 	if (!pool_is_doing_extended_query_message())
-=======
-	/*
-	 * If we ared doing extended query, we cannot destroy query context now.
-	 * We postpone it until the portal is deleted.
-	 */
-	if (session_context->query_context && !pool_is_doing_extended_query_message())
->>>>>>> 1e47d46b
 	{
 		if (!(node && IsA(node, PrepareStmt)))
 			pool_query_context_destroy(pool_get_session_context()->query_context);
