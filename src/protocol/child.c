--- conflicted
+++ resolved
@@ -100,15 +100,12 @@
 
 static int idle;		/* non 0 means this child is in idle state */
 static int accepted = 0;
-<<<<<<< HEAD
-fd_set        readmask;
-int nsocks;
-=======
-
+
+fd_set  readmask;
+int     nsocks;
 static int child_inet_fd = 0;
 static int child_unix_fd = 0;
 
->>>>>>> b3cf9d89
 extern int myargc;
 extern char **myargv;
 
@@ -159,12 +156,15 @@
 		pool_set_nonblock(inet_fd);
 	}
 #endif
-<<<<<<< HEAD
     nsocks =Max(unix_fd, inet_fd)+1;
     FD_ZERO(&readmask);
     FD_SET(unix_fd, &readmask);
     if (inet_fd)
+    {
         FD_SET(inet_fd, &readmask);
+        child_inet_fd = inet_fd;
+    }
+	child_unix_fd = unix_fd;
 
 	/* Create per loop iteration memory context */
 	ProcessLoopContext = AllocSetContextCreate(TopMemoryContext,
@@ -174,13 +174,6 @@
 											  ALLOCSET_DEFAULT_MAXSIZE);
 
 	MemoryContextSwitchTo(TopMemoryContext);
-=======
-	if (inet_fd)
-	{
-		child_inet_fd = inet_fd;
-	}
-	child_unix_fd = unix_fd;
->>>>>>> b3cf9d89
 
 	/* Initialize my backend status */
 	pool_initialize_private_backend_status();
